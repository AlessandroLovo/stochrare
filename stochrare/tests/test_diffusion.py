"""
Unit tests for the diffusion module.
"""
import unittest
import numpy as np
import stochrare.dynamics.diffusion as diffusion
from unittest.mock import patch

class TestDynamics(unittest.TestCase):
    def setUp(self):
        self.oup = diffusion.OrnsteinUhlenbeck(0, 1, 1, 2, deterministic=True)
        self.wiener = diffusion.Wiener(2, D=0.5, deterministic=True)
        self.wiener1 = diffusion.Wiener(1, D=0.5, deterministic=True)

    def test_properties(self):
        self.assertEqual(self.oup.D0, 1)
        self.assertEqual(self.oup.mu, 0)
        self.assertEqual(self.oup.theta, 1)
        np.testing.assert_allclose(self.oup.diffusion(np.array([1, 1]), 0),
                                   np.array([[np.sqrt(2), 0], [0, np.sqrt(2)]]))
        self.oup.D0 = 0.5
        np.testing.assert_allclose(self.oup.diffusion(np.array([1, 1]), 0),
                                   np.array([[1, 0], [0, 1]]))
        np.testing.assert_allclose(self.oup.drift(np.array([1, 1]), 0), np.array([-1, -1]))
        self.oup.theta = 2
        np.testing.assert_allclose(self.oup.drift(np.array([1, 1]), 0), np.array([-2, -2]))
        self.oup.mu = np.array([1, 1])
        np.testing.assert_allclose(self.oup.drift(np.array([1, 1]), 0), np.array([0, 0]))
        self.oup.D0 = 1
        self.oup.theta = 1
        self.oup.mu = 0

    def test_potential(self):
        x = np.linspace(-1, 1)
        np.testing.assert_array_equal(diffusion.Wiener.potential(x), np.zeros_like(x))
        oup = diffusion.OrnsteinUhlenbeck(0, 1, 1, 1)
        np.testing.assert_allclose(oup.potential(x), 0.5*x**2)
        np.testing.assert_allclose(diffusion.DiffusionProcess.potential(oup, x, 0), 0.5*x**2)
        x = np.ones((10, 10))
        np.testing.assert_array_equal(self.wiener.potential(x), np.zeros(len(x)))

    def test_update(self):
        for wienerD in (self.wiener, self.wiener1):
            dw = np.random.normal(size=wienerD.dimension)
            x = np.zeros(wienerD.dimension)
            np.testing.assert_array_equal(wienerD.update(x, 0, dw=dw), dw)
            np.testing.assert_array_equal(diffusion.DiffusionProcess.update(wienerD, x, 0, dw=dw),
                                          dw)

    @patch.object(diffusion.DiffusionProcess, "_euler_maruyama")
    def test_integrate_sde(self, mock_DiffusionProcess):
        x0=0;time=10;dt=0.1;
        num = int(time/dt)+1
        tarray = np.linspace(0, time, num=num)

        for dim in range(1,5):
            x = np.full((num, dim), x0)
            dw = np.random.normal(0, np.sqrt(dt), size=(num-1, dim))
            with self.subTest(dim=dim):
                model = diffusion.DiffusionProcess(
                    lambda x, t: 2*x,
                    lambda x, t: np.identity(dim),
                    dim,
                    deterministic=True,
                )
                model.integrate_sde(x, tarray, dw, dt=dt, method="euler")
                model._euler_maruyama.assert_called_with(x,
                                                         tarray,
                                                         dw,
                                                         dt,
                                                         model.drift,
                                                         model.diffusion
                )
        self.assertEqual(model._euler_maruyama.call_count, 4)


    def test_integrate_sde_wrong_method(self):
        model = diffusion.DiffusionProcess(
                    lambda x, t: 2*x,
                    lambda x, t: np.identity(2),
                    2,
                    deterministic=True,
                )
        with self.assertRaises(NotImplementedError):
            model.integrate_sde(0, 0, 0, method="fancy method")


    def test_integrate_brownian_path(self):
        num = 4
        dim = 2
        ratio = 3

        dw_wrong_shape = np.array([range(1,11), range(11,1,-1)]).transpose()
        with self.assertRaises(ValueError):
            diffusion.DiffusionProcess._integrate_brownian_path(dw_wrong_shape, num, dim, ratio)

        dw_correct_shape = np.array([range(1,10), range(10,1,-1)]).transpose()
        integrated_dw = diffusion.DiffusionProcess._integrate_brownian_path(dw_correct_shape, num, dim, ratio)
        solution_array = np.array([[6,27],[15,18], [24,9]])
        np.testing.assert_array_equal(integrated_dw, solution_array)


    def test_trajectory_same_timestep(self):
        dt_brownian = 1e-5
        diff = lambda x, t: np.array([[x[0], 0], [0, x[1]]], dtype=np.float32)
<<<<<<< HEAD
        model = diffusion.DiffusionProcess(lambda x, t: 2*x, diff, deterministic=True)

        # Check that ValueError is raised if negative timestep dt
        with self.assertRaises(ValueError):
            traj = model.trajectory(np.array([1., 1.]), 0., T=0.1, dt=-1)

=======
        model = diffusion.DiffusionProcess(lambda x, t: 2*x, diff, 2, deterministic=True)
>>>>>>> 81d4ec6b
        brownian_path = self.wiener.trajectory(np.array([0., 0.]), 0., T=0.1, dt=dt_brownian)
        traj_exact1 = np.exp(1.5*brownian_path[0]+brownian_path[1][:, 0])
        traj_exact2 = np.exp(1.5*brownian_path[0]+brownian_path[1][:, 1])
        traj = model.trajectory(np.array([1., 1.]), 0., T=0.1, dt=dt_brownian,
                                brownian_path=brownian_path, precision=np.float32)
        np.testing.assert_allclose(traj[1][:, 0], traj_exact1, rtol=1e-2)
        np.testing.assert_allclose(traj[1][:, 1], traj_exact2, rtol=1e-2)

    def test_trajectory_lower_timestep(self):
        dt_brownian = 1e-5
        diff = lambda x, t: np.array([[x[0], 0], [0, x[1]]], dtype=np.float32)
        model = diffusion.DiffusionProcess(lambda x, t: 2*x, diff, deterministic=True)
        brownian_path = self.wiener.trajectory(np.array([0., 0.]), 0., T=0.1, dt=dt_brownian)
        traj_exact1 = np.exp(1.5*brownian_path[0]+brownian_path[1][:, 0])
        traj_exact2 = np.exp(1.5*brownian_path[0]+brownian_path[1][:, 1])
        traj = model.trajectory(np.array([1., 1.]), 0., T=0.1, dt=2*dt_brownian,
                                brownian_path=brownian_path, precision=np.float32)
        np.testing.assert_allclose(traj[1][:, 0], traj_exact1[::2], rtol=1e-2)
        np.testing.assert_allclose(traj[1][:, 1], traj_exact2[::2], rtol=1e-2)

    def test_trajectory_compute_brownian_path(self):
        dt_brownian = 1e-5
        for dtype in [np.float32, np.float64]:
            diff = lambda x, t: np.array([[x[0], 0], [0, x[1]]], dtype=dtype)
            model = diffusion.DiffusionProcess(lambda x, t: 2*x, diff, deterministic=True)
            traj = model.trajectory(np.array([1., 1.]), 0., T=0.1, dt=dt_brownian, precision=dtype)

            brownian_path = self.wiener.trajectory(np.array([0., 0.]), 0., T=0.1, dt=dt_brownian)
            traj_exact1 = np.exp(1.5*brownian_path[0]+brownian_path[1][:, 0])
            traj_exact2 = np.exp(1.5*brownian_path[0]+brownian_path[1][:, 1])

            np.testing.assert_allclose(traj[1][:, 0], traj_exact1, rtol=1e-2)
            np.testing.assert_allclose(traj[1][:, 1], traj_exact2, rtol=1e-2)


    def test_trajectory_compute_brownian_path_lower_timestep(self):
        dt_brownian = 1e-5
        for dtype in [np.float32, np.float64]:
            with self.subTest(dtype=dtype):
                diff = lambda x, t: np.array([[x[0], 0], [0, x[1]]], dtype=dtype)
                model = diffusion.DiffusionProcess(lambda x, t: 2*x, diff, deterministic=True)
                traj = model.trajectory(np.array([1., 1.]), 0.,
                                        T=0.1,
                                        dt=2*dt_brownian,
                                        deltat=dt_brownian,
                                        precision=dtype,
                )

                brownian_path = self.wiener.trajectory(np.array([0., 0.]), 0., T=0.1, dt=dt_brownian)
                traj_exact1 = np.exp(1.5*brownian_path[0]+brownian_path[1][:, 0])
                traj_exact2 = np.exp(1.5*brownian_path[0]+brownian_path[1][:, 1])

                np.testing.assert_allclose(traj[1][:, 0], traj_exact1[::2], rtol=1e-2)
                np.testing.assert_allclose(traj[1][:, 1], traj_exact2[::2], rtol=1e-2)

    def test_trajectory_generator(self):
        traj = np.array([x for t, x in self.oup.trajectory_generator(np.array([0, 0]), 0,
                                                                     100, dt=0.01)])
        _, x = self.oup.trajectory(np.array([0, 0]), 0, dt=0.01, T=1)
        np.testing.assert_allclose(x, traj, rtol=1e-5)

if __name__ == "__main__":
    unittest.main()<|MERGE_RESOLUTION|>--- conflicted
+++ resolved
@@ -103,16 +103,12 @@
     def test_trajectory_same_timestep(self):
         dt_brownian = 1e-5
         diff = lambda x, t: np.array([[x[0], 0], [0, x[1]]], dtype=np.float32)
-<<<<<<< HEAD
-        model = diffusion.DiffusionProcess(lambda x, t: 2*x, diff, deterministic=True)
+        model = diffusion.DiffusionProcess(lambda x, t: 2*x, diff, 2, deterministic=True)
 
         # Check that ValueError is raised if negative timestep dt
         with self.assertRaises(ValueError):
             traj = model.trajectory(np.array([1., 1.]), 0., T=0.1, dt=-1)
 
-=======
-        model = diffusion.DiffusionProcess(lambda x, t: 2*x, diff, 2, deterministic=True)
->>>>>>> 81d4ec6b
         brownian_path = self.wiener.trajectory(np.array([0., 0.]), 0., T=0.1, dt=dt_brownian)
         traj_exact1 = np.exp(1.5*brownian_path[0]+brownian_path[1][:, 0])
         traj_exact2 = np.exp(1.5*brownian_path[0]+brownian_path[1][:, 1])
@@ -124,7 +120,7 @@
     def test_trajectory_lower_timestep(self):
         dt_brownian = 1e-5
         diff = lambda x, t: np.array([[x[0], 0], [0, x[1]]], dtype=np.float32)
-        model = diffusion.DiffusionProcess(lambda x, t: 2*x, diff, deterministic=True)
+        model = diffusion.DiffusionProcess(lambda x, t: 2*x, diff, 2, deterministic=True)
         brownian_path = self.wiener.trajectory(np.array([0., 0.]), 0., T=0.1, dt=dt_brownian)
         traj_exact1 = np.exp(1.5*brownian_path[0]+brownian_path[1][:, 0])
         traj_exact2 = np.exp(1.5*brownian_path[0]+brownian_path[1][:, 1])
@@ -137,7 +133,7 @@
         dt_brownian = 1e-5
         for dtype in [np.float32, np.float64]:
             diff = lambda x, t: np.array([[x[0], 0], [0, x[1]]], dtype=dtype)
-            model = diffusion.DiffusionProcess(lambda x, t: 2*x, diff, deterministic=True)
+            model = diffusion.DiffusionProcess(lambda x, t: 2*x, diff, 2, deterministic=True)
             traj = model.trajectory(np.array([1., 1.]), 0., T=0.1, dt=dt_brownian, precision=dtype)
 
             brownian_path = self.wiener.trajectory(np.array([0., 0.]), 0., T=0.1, dt=dt_brownian)
@@ -153,7 +149,7 @@
         for dtype in [np.float32, np.float64]:
             with self.subTest(dtype=dtype):
                 diff = lambda x, t: np.array([[x[0], 0], [0, x[1]]], dtype=dtype)
-                model = diffusion.DiffusionProcess(lambda x, t: 2*x, diff, deterministic=True)
+                model = diffusion.DiffusionProcess(lambda x, t: 2*x, diff, 2, deterministic=True)
                 traj = model.trajectory(np.array([1., 1.]), 0.,
                                         T=0.1,
                                         dt=2*dt_brownian,
