--- conflicted
+++ resolved
@@ -100,8 +100,7 @@
         plt.ylabel('$x(t)$')
         plt.show()
 
-<<<<<<< HEAD
-    def escape_time(self,x0,t0,A,**kwargs):
+    def escapetime(self,x0,t0,A,**kwargs):
         """ Computes the escape time, defined by inf{t>t0 | x(t)>A}, for one realization """
         x = x0
         t = t0
@@ -110,18 +109,7 @@
             x += self.F(x,t) * dt + np.sqrt(2*self.D0*dt)*np.random.normal(0.0,1.0)
             t += dt
         return t
-
-    def escapetime_pdf(self,x0,t0,A,ntraj,**kwargs):
-        samples = np.zeros(ntraj) # this is faster than list comprehension
-        for k in xrange(ntraj):
-            samples[k] = self.escape_time(x0,t0,A,**kwargs)
-        hist, rc = np.histogram(samples,bins='doane',density=True)
-        rc = rc[:-1] + 0.5*(rc[1]-rc[0])
-        return rc, hist
     
-    def escape_time_plotpdf(self,x0,t0,A,ntraj):
-        samples = [self.escape_time(x0,t0,A) for k in xrange(ntraj)]
-=======
     def escapetime_sample(self,x0,t0,A,**kwargs):
         """ This is a wrapper to the compiled vec_escape_time function """
         dt      = kwargs.get('dt',0.1)
@@ -145,7 +133,6 @@
         return rc, hist
     
     def escapetime_pdf_plot(self,x0,t0,A,**kwargs):        
->>>>>>> 365f642e
         fig = plt.figure()
         ax = plt.axes()
         ax.set_xlabel('$t_\star$')
